--- conflicted
+++ resolved
@@ -1,21 +1,11 @@
 {
-<<<<<<< HEAD
-  "timestamp": "2025-12-08T18:44:28Z",
+  "timestamp": "2025-12-08T18:53:15Z",
   "python_version": "Python 3.10.18",
   "uv_version": "uv 0.9.15 (Homebrew 2025-12-03)",
   "os": "Darwin",
   "os_version": "24.6.0",
   "git_branch": "update-dependencies",
-  "git_commit": "af4a1e044747b1c6446777788b040b55673ffb8f",
-=======
-  "timestamp": "2025-12-02T21:41:28Z",
-  "python_version": "Python 3.10.18",
-  "uv_version": "uv 0.9.14",
-  "os": "Linux",
-  "os_version": "6.8.0-88-generic",
-  "git_branch": "sbk/linux-friendly-mods",
-  "git_commit": "2546ecd78bd4f9db0855bd707cf0b11184c770c2",
->>>>>>> d701e7d2
+  "git_commit": "6ce8135b4103eac177fa7572df6250e0ae4284b1",
   "docker_container": "false",
   "docker_compose_services": "postgres, elasticsearch, localstack"
 }